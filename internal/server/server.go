--- conflicted
+++ resolved
@@ -15,10 +15,6 @@
 	"api-gateway/internal/proxy"
 	"api-gateway/internal/util"
 	"api-gateway/pkg/logger"
-<<<<<<< HEAD
-=======
-	"api-gateway/internal/swagger"
->>>>>>> 3b5e9ab2
 	"github.com/gorilla/mux"
 	"github.com/prometheus/client_golang/prometheus/promhttp"
 )
@@ -119,14 +115,6 @@
 
 // Start initializes and starts the server
 func (s *Server) Start() error {
-	// Generate Swagger documentation
-	if err := swagger.WriteSwaggerFile(s.routes, "docs/swagger/swagger.yaml"); err != nil {
-		s.log.Error("Failed to generate Swagger documentation", logger.Error(err))
-		// Don't return error, continue server startup
-	} else {
-		s.log.Info("Generated Swagger documentation", logger.String("path", "docs/swagger/swagger.yaml"))
-	}
-
 	// Register routes
 	for _, route := range s.routes.Routes {
 		s.registerRoute(route)
