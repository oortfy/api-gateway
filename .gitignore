# Binaries for programs and plugins
*.exe
*.exe~
*.dll
*.so
*.dylib
*.zip
*.bin

# Test binary, built with `go test -c`
*.test

# Output of the go coverage tool, specifically when used with LiteIDE
*.out

# Dependency directories (remove the comment below to include it)
# vendor/

# Go workspace file
go.work

# IDE specific files
.idea/
.vscode/
*.swp
*.swo

# OS specific files
.DS_Store
.DS_Store?
._*
.Spotlight-V100
.Trashes
ehthumbs.db
Thumbs.db

# Application specific
/bin/
/tmp/
*.env
.env

# Logs
logs/
*.log 

<<<<<<< HEAD
*.html
*.out
=======
*.html
>>>>>>> 221e9051
<|MERGE_RESOLUTION|>--- conflicted
+++ resolved
@@ -44,9 +44,5 @@
 logs/
 *.log 
 
-<<<<<<< HEAD
 *.html
 *.out
-=======
-*.html
->>>>>>> 221e9051
