--- conflicted
+++ resolved
@@ -2,11 +2,7 @@
 
 go 1.23.0
 
-<<<<<<< HEAD
 toolchain go1.24.1
-=======
-toolchain go1.24.2
->>>>>>> 544d410a
 
 require (
 	github.com/gobuffalo/packr/v2 v2.8.3
@@ -18,17 +14,10 @@
 	github.com/stretchr/testify v1.10.0
 	go.etcd.io/etcd/api/v3 v3.5.21
 	go.etcd.io/etcd/client/v3 v3.5.21
-<<<<<<< HEAD
-	go.opentelemetry.io/otel v1.32.0
-	go.opentelemetry.io/otel/exporters/jaeger v1.16.0
-	go.opentelemetry.io/otel/sdk v1.32.0
-	go.opentelemetry.io/otel/trace v1.32.0
-=======
 	go.opentelemetry.io/otel v1.35.0
 	go.opentelemetry.io/otel/exporters/jaeger v1.16.0
 	go.opentelemetry.io/otel/sdk v1.32.0
 	go.opentelemetry.io/otel/trace v1.35.0
->>>>>>> 544d410a
 	go.uber.org/zap v1.24.0
 	gopkg.in/yaml.v3 v3.0.1
 )
@@ -41,45 +30,31 @@
 	github.com/davecgh/go-spew v1.1.1 // indirect
 	github.com/go-logr/logr v1.4.2 // indirect
 	github.com/go-logr/stdr v1.2.2 // indirect
-<<<<<<< HEAD
 	github.com/gobuffalo/logger v1.0.6 // indirect
 	github.com/gobuffalo/packd v1.0.1 // indirect
 	github.com/gogo/protobuf v1.3.2 // indirect
 	github.com/golang/protobuf v1.5.4 // indirect
 	github.com/google/uuid v1.6.0 // indirect
 	github.com/karrick/godirwalk v1.16.1 // indirect
-	github.com/kr/text v0.2.0 // indirect
 	github.com/markbates/errx v1.1.0 // indirect
 	github.com/markbates/oncer v1.0.0 // indirect
 	github.com/markbates/safe v1.0.1 // indirect
-=======
-	github.com/gogo/protobuf v1.3.2 // indirect
-	github.com/golang/protobuf v1.5.4 // indirect
-	github.com/google/uuid v1.6.0 // indirect
->>>>>>> 544d410a
 	github.com/matttproud/golang_protobuf_extensions v1.0.4 // indirect
 	github.com/pmezard/go-difflib v1.0.0 // indirect
 	github.com/prometheus/client_model v0.4.0 // indirect
 	github.com/prometheus/common v0.44.0 // indirect
 	github.com/prometheus/procfs v0.11.0 // indirect
-	github.com/rogpeppe/go-internal v1.13.1 // indirect
 	github.com/sirupsen/logrus v1.8.1 // indirect
 	github.com/stretchr/objx v0.5.2 // indirect
 	go.etcd.io/etcd/client/pkg/v3 v3.5.21 // indirect
-<<<<<<< HEAD
-	go.opentelemetry.io/otel/metric v1.32.0 // indirect
-=======
 	go.opentelemetry.io/auto/sdk v1.1.0 // indirect
 	go.opentelemetry.io/otel/metric v1.35.0 // indirect
->>>>>>> 544d410a
 	go.uber.org/atomic v1.10.0 // indirect
 	go.uber.org/multierr v1.9.0 // indirect
+	golang.org/x/mod v0.18.0 // indirect
 	golang.org/x/net v0.38.0 // indirect
 	golang.org/x/sys v0.31.0 // indirect
-<<<<<<< HEAD
 	golang.org/x/term v0.30.0 // indirect
-=======
->>>>>>> 544d410a
 	golang.org/x/text v0.23.0 // indirect
 	google.golang.org/genproto v0.0.0-20230822172742-b8732ec3820d // indirect
 	google.golang.org/genproto/googleapis/api v0.0.0-20230822172742-b8732ec3820d // indirect
